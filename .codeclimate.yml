engines:
  eslint:
    enabled: true
    channel: eslint-4
  isort:
    enabled: true
    channel: beta
  pep8:
    enabled: true
  pylint:
    enabled: true
<<<<<<< HEAD
    channel: beta
    plugins:
    - celery
    - django
    checks:
      import-error:
        enabled: false
=======
  tslint:
    enabled: true
    config: tslint.json
>>>>>>> e96e46f9
  duplication:
    enabled: true
    config:
      languages:
        python:
          mass_threshold: 100
          python_version: 3
exclude_patterns:
- ".*"
- "**/__pycache__/"
- "**/migrations/"
- "node_modules/"
- "tests/"
- "**/test_*"
ratings:
  paths:
  - saleor/**<|MERGE_RESOLUTION|>--- conflicted
+++ resolved
@@ -9,7 +9,6 @@
     enabled: true
   pylint:
     enabled: true
-<<<<<<< HEAD
     channel: beta
     plugins:
     - celery
@@ -17,11 +16,9 @@
     checks:
       import-error:
         enabled: false
-=======
   tslint:
     enabled: true
     config: tslint.json
->>>>>>> e96e46f9
   duplication:
     enabled: true
     config:
